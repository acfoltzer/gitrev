--- conflicted
+++ resolved
@@ -114,13 +114,9 @@
 -- | Return the number of commits in the current head
 gitCommitCount :: ExpQ
 gitCommitCount =
-<<<<<<< HEAD
-  stringE =<< runGit ["rev-list", "HEAD", "--count"] "UNKNOWN"
+  stringE =<< runGit ["rev-list", "HEAD", "--count"] "UNKNOWN" IdxNotUsed
 
 -- | Return the commit date of the current head
 gitCommitDate :: ExpQ
 gitCommitDate =
-  stringE =<< runGit ["log", "HEAD", "-1", "--format=%cd"] "UNKNOWN"
-=======
-  stringE =<< runGit ["rev-list", "HEAD", "--count"] "UNKNOWN" IdxNotUsed
->>>>>>> 2f71b53d
+  stringE =<< runGit ["log", "HEAD", "-1", "--format=%cd"] "UNKNOWN"